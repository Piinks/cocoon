--- conflicted
+++ resolved
@@ -114,12 +114,6 @@
 
       final RepositorySlug slug = RepositorySlug('flutter', 'flutter');
 
-<<<<<<< HEAD
-      when(gitHubClient.pullRequests.listFiles(slug, issueNumber))
-        .thenAnswer((_) => Stream<PullRequestFile>.value(
-          PullRequestFile()..filename = 'packages/flutter/blah.dart',
-        ),
-=======
       when(pullRequestsService.listFiles(slug, issueNumber))
         .thenAnswer((_) => Stream<PullRequestFile>.value(
           PullRequestFile()..filename = 'packages/flutter/blah.dart',
@@ -130,7 +124,6 @@
         .thenAnswer((_) => Stream<IssueComment>.value(
           IssueComment()..body = 'some other comment',
         ),
->>>>>>> 52c5bf93
       );
 
       await tester.post(webhook);
@@ -158,12 +151,7 @@
       request.headers.set('X-Hub-Signature', 'sha1=$hmac');
       final RepositorySlug slug = RepositorySlug('flutter', 'flutter');
 
-<<<<<<< HEAD
-      when(gitHubClient.pullRequests.listFiles(slug, issueNumber))
-        .thenAnswer((_) => Stream<PullRequestFile>.value(
-          PullRequestFile()..filename = 'packages/flutter/blah.dart',
-        ),
-=======
+
       when(pullRequestsService.listFiles(slug, issueNumber))
         .thenAnswer((_) => Stream<PullRequestFile>.value(
           PullRequestFile()..filename = 'packages/flutter/blah.dart',
@@ -174,7 +162,6 @@
         .thenAnswer((_) => Stream<IssueComment>.value(
           IssueComment()..body = 'some other comment',
         ),
->>>>>>> 52c5bf93
       );
 
       await tester.post(webhook);
@@ -202,11 +189,8 @@
       request.headers.set('X-Hub-Signature', 'sha1=$hmac');
       final RepositorySlug slug = RepositorySlug('flutter', 'flutter');
 
-<<<<<<< HEAD
-      when(gitHubClient.pullRequests.listFiles(slug, issueNumber))
-=======
+
       when(pullRequestsService.listFiles(slug, issueNumber))
->>>>>>> 52c5bf93
         .thenAnswer((_) => Stream<PullRequestFile>.value(
           PullRequestFile()..filename = 'packages/flutter/blah.md',
         ),
@@ -237,11 +221,7 @@
       request.headers.set('X-Hub-Signature', 'sha1=$hmac');
       final RepositorySlug slug = RepositorySlug('flutter', 'flutter');
 
-<<<<<<< HEAD
-      when(gitHubClient.pullRequests.listFiles(slug, issueNumber))
-=======
       when(pullRequestsService.listFiles(slug, issueNumber))
->>>>>>> 52c5bf93
         .thenAnswer((_) => Stream<PullRequestFile>.fromIterable(<PullRequestFile>[
           PullRequestFile()..filename = 'packages/flutter/semantics_test.dart',
           PullRequestFile()..filename = 'packages/flutter_tools/blah.dart',
@@ -292,11 +272,7 @@
       request.headers.set('X-Hub-Signature', 'sha1=$hmac');
       final RepositorySlug slug = RepositorySlug('flutter', 'flutter');
 
-<<<<<<< HEAD
-      when(gitHubClient.pullRequests.listFiles(slug, issueNumber))
-=======
       when(pullRequestsService.listFiles(slug, issueNumber))
->>>>>>> 52c5bf93
         .thenAnswer((_) => Stream<PullRequestFile>.fromIterable(<PullRequestFile>[
           PullRequestFile()..filename = 'packages/flutter/pubspec.yaml',
           PullRequestFile()..filename = 'packages/flutter_tools/pubspec.yaml',
@@ -318,11 +294,7 @@
       ));
     });
 
-<<<<<<< HEAD
-    test('Labels Golden changes based on `goldens.version` change, comments to notify', () async {
-=======
     test('Labels Golden changes based on goldens.version, comments to notify', () async {
->>>>>>> 52c5bf93
       const int issueNumber = 123;
       request.headers.set('X-GitHub-Event', 'pull_request');
       request.body = jsonTemplate('opened', issueNumber, 'master');
@@ -332,17 +304,60 @@
       request.headers.set('X-Hub-Signature', 'sha1=$hmac');
       final RepositorySlug slug = RepositorySlug('flutter', 'flutter');
 
-<<<<<<< HEAD
-      when(gitHubClient.pullRequests.listFiles(slug, issueNumber))
-=======
       when(pullRequestsService.listFiles(slug, issueNumber))
->>>>>>> 52c5bf93
         .thenAnswer((_) => Stream<PullRequestFile>.value(
           PullRequestFile()..filename = 'bin/internal/goldens.version',
         ),
       );
 
-<<<<<<< HEAD
+      when(issuesService.listCommentsByIssue(slug, issueNumber))
+        .thenAnswer((_) => Stream<IssueComment>.value(
+          IssueComment()..body = 'some other comment',
+        ),
+      );
+
+      await tester.post(webhook);
+
+      verify(issuesService.addLabelsToIssue(
+        slug,
+        issueNumber,
+        <String>[
+          'will affect goldens',
+          'severe: API break',
+          'a: tests',
+        ],
+      )).called(1);
+
+      verify(issuesService.createComment(
+        slug,
+        issueNumber,
+        argThat(contains(config.goldenBreakingChangeMessageValue)),
+      )).called(1);
+    });
+
+    test('Labels Golden changes based on Skia Gold ignore, comments to notify', () async {
+      const int issueNumber = 124;
+      request.headers.set('X-GitHub-Event', 'pull_request');
+      request.body = jsonTemplate('opened', issueNumber, 'master');
+      final Uint8List body = utf8.encode(request.body);
+      final Uint8List key = utf8.encode(keyString);
+      final String hmac = getHmac(body, key);
+      request.headers.set('X-Hub-Signature', 'sha1=$hmac');
+      final RepositorySlug slug = RepositorySlug('flutter', 'flutter');
+
+      when(gitHubClient.pullRequests.listFiles(slug, issueNumber))
+        .thenAnswer((_) => Stream<PullRequestFile>.value(
+        PullRequestFile()..filename = 'some_change.dart',
+      )
+      );
+
+      when(http.get('https://flutter-gold.skia.org/json/ignores'))
+        .thenReturn(Future<http.Response>(() => http.Response(
+        jsonEncode('[{"note" : "124"}]'),
+        200,
+      )
+      ));
+
       await tester.post(webhook);
 
       verify(gitHubClient.postJSON<List<dynamic>, List<IssueLabel>>(
@@ -362,97 +377,6 @@
       )).called(1);
     });
 
-    test('Labels Golden changes based on Skia Gold ignore, comments to notify', () async {
-      const int issueNumber = 124;
-      request.headers.set('X-GitHub-Event', 'pull_request');
-      request.body = jsonTemplate('opened', issueNumber, 'master');
-      final Uint8List body = utf8.encode(request.body);
-      final Uint8List key = utf8.encode(keyString);
-      final String hmac = getHmac(body, key);
-      request.headers.set('X-Hub-Signature', 'sha1=$hmac');
-      final RepositorySlug slug = RepositorySlug('flutter', 'flutter');
-
-      when(gitHubClient.pullRequests.listFiles(slug, issueNumber))
-        .thenAnswer((_) => Stream<PullRequestFile>.value(
-          PullRequestFile()..filename = 'some_change.dart',
-        )
-=======
-      when(issuesService.listCommentsByIssue(slug, issueNumber))
-        .thenAnswer((_) => Stream<IssueComment>.value(
-          IssueComment()..body = 'some other comment',
-        ),
->>>>>>> 52c5bf93
-      );
-
-      when(http.get('https://flutter-gold.skia.org/json/ignores'))
-        .thenReturn(Future<http.Response>(() => http.Response(
-          jsonEncode('[{"note" : "124"}]'),
-          200,
-        )
-      ));
-
-      await tester.post(webhook);
-
-      verify(issuesService.addLabelsToIssue(
-        slug,
-        issueNumber,
-        <String>[
-          'will affect goldens',
-          'severe: API break',
-          'a: tests',
-        ],
-      )).called(1);
-
-      verify(issuesService.createComment(
-        slug,
-        issueNumber,
-        argThat(contains(config.goldenBreakingChangeMessageValue)),
-      )).called(1);
-    });
-
-    test('Labels draft issues as work in progress, does not test pest.', () async {
-      const int issueNumber = 123;
-      request.headers.set('X-GitHub-Event', 'pull_request');
-      request.body = jsonTemplate(
-        'opened',
-        issueNumber,
-        'master',
-        isDraft: true,
-      );
-      final Uint8List body = utf8.encode(request.body);
-      final Uint8List key = utf8.encode(keyString);
-      final String hmac = getHmac(body, key);
-      request.headers.set('X-Hub-Signature', 'sha1=$hmac');
-      final RepositorySlug slug = RepositorySlug('flutter', 'flutter');
-
-<<<<<<< HEAD
-      when(gitHubClient.pullRequests.listFiles(slug, issueNumber))
-=======
-      when(pullRequestsService.listFiles(slug, issueNumber))
->>>>>>> 52c5bf93
-        .thenAnswer((_) => Stream<PullRequestFile>.value(
-          PullRequestFile()..filename = 'some_change.dart',
-        )
-      );
-
-      await tester.post(webhook);
-
-<<<<<<< HEAD
-      verify(gitHubClient.postJSON<List<dynamic>, List<IssueLabel>>(
-        '/repos/${slug.fullName}/issues/$issueNumber/labels',
-        body: jsonEncode(<String>[
-          'work in progress; do not review',
-        ]),
-        convert: anyNamed('convert'),
-      )).called(1);
-
-      verifyNever(issuesService.createComment(
-        slug,
-        issueNumber,
-        argThat(contains(config.missingTestsPullRequestMessageValue)),
-      ));
-    });
-
     test('Golden triage comment when closed && merged from labels', () async {
       const int issueNumber = 123;
       request.headers.set('X-GitHub-Event', 'pull_request');
@@ -500,15 +424,15 @@
 
       when(gitHubClient.pullRequests.listFiles(slug, issueNumber))
         .thenAnswer((_) => Stream<PullRequestFile>.value(
-          PullRequestFile()..filename = 'some_change.dart',
-        )
+        PullRequestFile()..filename = 'some_change.dart',
+      )
       );
 
       when(http.get('https://flutter-gold.skia.org/json/ignores'))
         .thenReturn(Future<http.Response>(() => http.Response(
-          jsonEncode('[{"note" : "124"}]'),
-          200,
-        )
+        jsonEncode('[{"note" : "124"}]'),
+        200,
+      )
       ));
 
       await tester.post(webhook);
@@ -557,34 +481,60 @@
 
       when(gitHubClient.pullRequests.listFiles(slug, issueNumber))
         .thenAnswer((_) => Stream<PullRequestFile>.value(
+        PullRequestFile()..filename = 'some_change.dart',
+      )
+      );
+
+      when(http.get('https://flutter-gold.skia.org/json/ignores'))
+        .thenReturn(Future<http.Response>(() => http.Response(
+        jsonEncode('[{"note" : "124"}]'),
+        200,
+      )
+      ));
+
+      await tester.post(webhook);
+
+      verifyNever(issuesService.createComment(
+        slug,
+        issueNumber,
+        argThat(contains(config.goldenTriageMessageValue)),
+      ));
+    });
+
+
+    test('Labels draft issues as work in progress, does not test pest.', () async {
+      const int issueNumber = 123;
+      request.headers.set('X-GitHub-Event', 'pull_request');
+      request.body = jsonTemplate(
+        'opened',
+        issueNumber,
+        'master',
+        isDraft: true,
+      );
+      final Uint8List body = utf8.encode(request.body);
+      final Uint8List key = utf8.encode(keyString);
+      final String hmac = getHmac(body, key);
+      request.headers.set('X-Hub-Signature', 'sha1=$hmac');
+      final RepositorySlug slug = RepositorySlug('flutter', 'flutter');
+
+      when(pullRequestsService.listFiles(slug, issueNumber))
+        .thenAnswer((_) => Stream<PullRequestFile>.value(
           PullRequestFile()..filename = 'some_change.dart',
         )
       );
 
-      when(http.get('https://flutter-gold.skia.org/json/ignores'))
-        .thenReturn(Future<http.Response>(() => http.Response(
-          jsonEncode('[{"note" : "124"}]'),
-          200,
-        )
-      ));
-
       await tester.post(webhook);
-=======
+
       verify(issuesService.addLabelsToIssue(
         slug,
         issueNumber,
         <String>['work in progress; do not review'],
       )).called(1);
->>>>>>> 52c5bf93
 
       verifyNever(issuesService.createComment(
         slug,
         issueNumber,
-<<<<<<< HEAD
-        argThat(contains(config.goldenTriageMessageValue)),
-=======
         argThat(contains(config.missingTestsPullRequestMessageValue)),
->>>>>>> 52c5bf93
       ));
     });
 
@@ -598,21 +548,15 @@
       request.headers.set('X-Hub-Signature', 'sha1=$hmac');
       final RepositorySlug slug = RepositorySlug('flutter', 'flutter');
 
-<<<<<<< HEAD
-      when(gitHubClient.pullRequests.listFiles(slug, issueNumber))
-=======
+
       when(pullRequestsService.listFiles(slug, issueNumber))
->>>>>>> 52c5bf93
         .thenAnswer((_) => Stream<PullRequestFile>.value(
           PullRequestFile()..filename = 'packages/flutter/blah.dart',
         ),
       );
 
-<<<<<<< HEAD
-      when(gitHubClient.issues.listCommentsByIssue(slug, issueNumber))
-=======
+
       when(issuesService.listCommentsByIssue(slug, issueNumber))
->>>>>>> 52c5bf93
         .thenAnswer((_) => Stream<IssueComment>.value(
           IssueComment()..body = config.missingTestsPullRequestMessageValue,
         ),
@@ -620,17 +564,11 @@
 
       await tester.post(webhook);
 
-<<<<<<< HEAD
-      verify(gitHubClient.postJSON<List<dynamic>, List<IssueLabel>>(
-        '/repos/${slug.fullName}/issues/$issueNumber/labels',
-        body: jsonEncode(<String>['framework']),
-        convert: anyNamed('convert'),
-=======
+
       verify(issuesService.addLabelsToIssue(
         slug,
         issueNumber,
         <String>['framework'],
->>>>>>> 52c5bf93
       )).called(1);
 
       verifyNever(issuesService.createComment(
@@ -897,10 +835,7 @@
   String login = 'flutter',
   bool includeCqLabel = false,
   bool isDraft = false,
-<<<<<<< HEAD
   bool merged = false,
-=======
->>>>>>> 52c5bf93
 }) =>
     '''{
   "action": "$action",
@@ -1266,12 +1201,8 @@
       }
     },
     "author_association": "MEMBER",
-<<<<<<< HEAD
+    "draft" : $isDraft,
     "merged": $merged,
-=======
-    "draft" : $isDraft,
-    "merged": false,
->>>>>>> 52c5bf93
     "mergeable": null,
     "rebaseable": true,
     "mergeable_state": "draft",
