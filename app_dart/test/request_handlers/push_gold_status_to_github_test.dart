--- conflicted
+++ resolved
@@ -812,60 +812,6 @@
           checkRuns = <dynamic>[
             <String, String>{'name': 'framework', 'status': 'completed', 'conclusion': 'success'}
           ];
-<<<<<<< HEAD
-          when(issuesService.listCommentsByIssue(slug, pr.number)).thenAnswer(
-            (_) => Stream<IssueComment>.value(
-              IssueComment()..body = config.flutterGoldDraftChangeValue,
-=======
-          branch = 'pull/123';
-          when(issuesService.listCommentsByIssue(slug, pr.number)).thenAnswer(
-            (_) => Stream<IssueComment>.value(
-              IssueComment()..body = 'some other comment',
->>>>>>> d74d94ed
-            ),
-          );
-
-          final Body body = await tester.get<Body>(handler);
-          expect(body, same(Body.empty));
-          expect(status.updates, 0);
-<<<<<<< HEAD
-=======
-          expect(log.records.where(hasLevel(LogLevel.WARNING)), isEmpty);
-          expect(log.records.where(hasLevel(LogLevel.ERROR)), isEmpty);
-
-          // Should not apply labels or make comments
-          verifyNever(issuesService.addLabelsToIssue(
-            slug,
-            pr.number,
-            <String>[
-              kGoldenFileLabel,
-            ],
-          ));
-
-          verify(issuesService.createComment(
-            slug,
-            pr.number,
-            argThat(contains(config.flutterGoldDraftChangeValue)),
-          )).called(1);
-        });
-
-        test('will only inform contributor of unresolved check for ATF draft status once', () async {
-          // New commit, draft PR
-          final PullRequest pr = newPullRequest(123, 'abc', 'master', draft: true);
-          prsFromGitHub = <PullRequest>[pr];
-          final GithubGoldStatusUpdate status =
-              newStatusUpdate(pr, GithubGoldStatusUpdate.statusRunning, 'abc', config.flutterGoldPendingValue);
-          db.values[status.key] = status;
-
-          // Checks completed
-          cirrusStatuses = <dynamic>[
-            <String, String>{'status': 'COMPLETED', 'name': 'framework-1'},
-            <String, String>{'status': 'COMPLETED', 'name': 'framework-2'}
-          ];
-          luciStatuses = <dynamic>[
-            <String, String>{'name': 'Linux', 'status': 'completed', 'conclusion': 'success'}
-          ];
-          branch = 'pull/123';
           when(issuesService.listCommentsByIssue(slug, pr.number)).thenAnswer(
             (_) => Stream<IssueComment>.value(
               IssueComment()..body = config.flutterGoldDraftChangeValue,
@@ -875,7 +821,6 @@
           final Body body = await tester.get<Body>(handler);
           expect(body, same(Body.empty));
           expect(status.updates, 0);
->>>>>>> d74d94ed
           expect(log.records.where(hasLevel(LogLevel.WARNING)), isEmpty);
           expect(log.records.where(hasLevel(LogLevel.ERROR)), isEmpty);
 
