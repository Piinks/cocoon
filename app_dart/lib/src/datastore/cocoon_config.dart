// Copyright 2019 The Flutter Authors. All rights reserved.
// Use of this source code is governed by a BSD-style license that can be
// found in the LICENSE file.

import 'dart:convert';
import 'dart:typed_data';

import 'package:appengine/appengine.dart';
import 'package:corsac_jwt/corsac_jwt.dart';
import 'package:gcloud/db.dart';
import 'package:gcloud/service_scope.dart' as ss;
import 'package:github/github.dart';
import 'package:googleapis/bigquery/v2.dart' as bigquery;
import 'package:googleapis_auth/auth.dart';
import 'package:graphql/client.dart' hide Cache;
import 'package:http/http.dart' as http;
import 'package:meta/meta.dart';

import '../../cocoon_service.dart';
import '../foundation/providers.dart';
import '../foundation/utils.dart';
import '../model/appengine/key_helper.dart';
import '../model/appengine/service_account_info.dart';
import '../service/access_client_provider.dart';
import '../service/bigquery.dart';
import '../service/github_service.dart';

/// Name of the default git branch.
const String kDefaultBranchName = 'master';

class Config {
  Config(this._db, this._cache) : assert(_db != null);

  final DatastoreDB _db;

  final CacheService _cache;

  /// List of Github presubmit supported repos.
  static const Set<String> supportedRepos = <String>{
    'engine',
    'flutter',
    'cocoon',
    'packages',
  };

  /// List of Github presubmit supported repos.
  static const Set<String> checksSupportedRepos = <String>{
    'flutter/cocoon',
    'flutter/engine',
    'flutter/flutter',
    'flutter/packages',
  };

  @visibleForTesting
  static const String configCacheName = 'config';

  @visibleForTesting
  static const Duration configCacheTtl = Duration(hours: 12);

  Logging get loggingService => ss.lookup(#appengine.logging) as Logging;

  Future<List<String>> _getFlutterBranches() async {
    final Uint8List cacheValue = await _cache.getOrCreate(
      configCacheName,
      'flutterBranches',
      createFn: () => getBranches(Providers.freshHttpClient, loggingService, twoSecondLinearBackoff),
      ttl: configCacheTtl,
    );

    return String.fromCharCodes(cacheValue).split(',');
  }

  Future<List<Map<String, dynamic>>> getRepoLuciBuilders(String bucket, String repo) async {
    return await getRepoBuilders(Providers.freshHttpClient, loggingService, twoSecondLinearBackoff, bucket, repo);
  }

  Future<String> _getSingleValue(String id) async {
    final Uint8List cacheValue = await _cache.getOrCreate(
      configCacheName,
      id,
      createFn: () => _getValueFromDatastore(id),
      ttl: configCacheTtl,
    );

    return String.fromCharCodes(cacheValue);
  }

  Future<Uint8List> _getValueFromDatastore(String id) async {
    final CocoonConfig cocoonConfig = CocoonConfig()
      ..id = id
      ..parentKey = _db.emptyKey;
    final CocoonConfig result = await _db.lookupValue<CocoonConfig>(cocoonConfig.key);

    return Uint8List.fromList(result.value.codeUnits);
  }

  // GitHub App properties.
  Future<String> get githubPrivateKey => _getSingleValue('githubapp_private_pem');
  Future<String> get githubPublicKey => _getSingleValue('githubapp_public_pem');
  Future<String> get githubAppId => _getSingleValue('githubapp_id');
  Future<Map<String, dynamic>> get githubAppInstallations async {
    final String installations = await _getSingleValue('githubapp_installations');
    return jsonDecode(installations) as Map<String, dynamic>;
  }

  DatastoreDB get db => _db;

  Future<List<String>> get flutterBranches => _getFlutterBranches();

  Future<String> get oauthClientId => _getSingleValue('OAuthClientId');

  Future<String> get githubOAuthToken => _getSingleValue('GitHubPRToken');

  String get wrongBaseBranchPullRequestMessage => 'This pull request was opened against a branch other than '
      '_${kDefaultBranchName}_. Since Flutter pull requests should not '
      'normally be opened against branches other than $kDefaultBranchName, I '
      'have changed the base to $kDefaultBranchName. If this was intended, you '
      'may modify the base back to {{branch}}. See the [Release Process]'
      '(https://github.com/flutter/flutter/wiki/Release-process) for information '
      'about how other branches get updated.\n\n'
      '__Reviewers__: Use caution before merging pull requests to branches other '
      'than $kDefaultBranchName, unless this is an intentional hotfix/cherrypick.';

  String wrongHeadBranchPullRequestMessage(String branch) =>
      'This pull request is trying merge the branch $branch, which is the name '
      'of a release branch. This is usually a mistake. See '
      '[Tree Hygiene](https://github.com/flutter/flutter/wiki/Tree-hygiene) '
      'for detailed instructions on how to contribute to the Flutter project. '
      'In particular, ensure that before you start coding, you create your '
      'feature branch off of _${kDefaultBranchName}_.\n\n'
      'This PR has been closed. If you are sure you want to merge $branch, you '
      'may re-open this issue.';

  String get releaseBranchPullRequestMessage => 'This pull request was opened '
      'from and to a release candidate branch. This should only be done as part '
      'of the official [Flutter release process]'
      '(https://github.com/flutter/flutter/wiki/Release-process). If you are '
      'attempting to make a regular contribution to the Flutter project, please '
      'close this PR and follow the instructions at [Tree Hygiene]'
      '(https://github.com/flutter/flutter/wiki/Tree-hygiene) for detailed '
      'instructions on contributing to Flutter.\n\n'
      '__Reviewers__: Use caution before merging pull requests to release '
      'branches. Ensure the proper procedure has been followed.';

  Future<String> get webhookKey => _getSingleValue('WebhookKey');

  String get missingTestsPullRequestMessage => 'It looks like this pull '
      'request may not have tests. Please make sure to add tests before merging. '
      'If you need an exemption to this rule, contact Hixie on the #hackers '
      'channel in [Chat](https://github.com/flutter/flutter/wiki/Chat).'
      '\n\n'
      '__Reviewers__: Read the [Tree Hygiene page]'
      '(https://github.com/flutter/flutter/wiki/Tree-hygiene#how-to-review-code) '
      'and make sure this patch meets those guidelines before LGTMing.';

  String get flutterGoldPending => 'Pending.';

  String get flutterGoldSuccess => 'All golden file tests have passed.';

  String get flutterGoldChanges => 'Image changes have been found for '
      'this pull request.';

<<<<<<< HEAD
  String get flutterGoldDraftChange => 'This pull request has been changed to a'
      'draft status. The currently pending flutter-gold status will not be able '
      'to resolve until a new commit is pushed or the change is marked ready for'
=======
  String get flutterGoldDraftChange => 'This pull request has been changed to a '
      'draft. The currently pending flutter-gold status will not be able '
      'to resolve until a new commit is pushed or the change is marked ready for '
>>>>>>> d74d94ed
      'review again.';

  String flutterGoldInitialAlert(String url) => 'Golden file changes have been found for this pull '
      'request. Click [here to view and triage]($url) '
      '(e.g. because this is an intentional change).\n\n'
      'If you are still iterating on this change and are not ready to '
      'resolve the images on the Flutter Gold dashboard, consider marking this PR '
      'as a draft pull request above. You will still be able to view image results '
      'on the dashboard, commenting will be silenced, and the check will not try to resolve itself until '
      'marked ready for review.\n\n';

  String flutterGoldFollowUpAlert(String url) => 'Golden file changes are available for triage from new commit, '
      'Click [here to view]($url).\n\n';

  String get flutterGoldAlertConstant => 'For more guidance, visit '
      '[Writing a golden file test for `package:flutter`](https://github.com/flutter/flutter/wiki/Writing-a-golden-file-test-for-package:flutter).\n\n'
      '__Reviewers__: Read the [Tree Hygiene page](https://github.com/flutter/flutter/wiki/Tree-hygiene#how-to-review-code) '
      'and make sure this patch meets those guidelines before LGTMing.\n\n';

  String flutterGoldCommentID(PullRequest pr) =>
      '_Changes reported for pull request #${pr.number} at sha ${pr.head.sha}_\n\n';

  int get maxTaskRetries => 2;

  /// The number of times to retry a LUCI job on infra failures.
  int get luciTryInfraFailureRetries => 2;

  /// The default number of commit shown in flutter build dashboard.
  int get commitNumber => 30;

  // TODO(keyonghan): update all existing APIs to use this reference, https://github.com/flutter/flutter/issues/48987.
  KeyHelper get keyHelper => KeyHelper(applicationContext: context.applicationContext);

  String get defaultBranch => kDefaultBranchName;

  // Default number of commits to return for benchmark dashboard.
  int get maxRecords => 50;

  // Repository status context for github status.
  String get flutterBuild => 'flutter-build';

  // Repository status description for github status.
  String get flutterBuildDescription => 'Flutter build is currently broken. Please do not merge this '
      'PR unless it contains a fix to the broken build.';

  RepositorySlug get flutterSlug => RepositorySlug('flutter', 'flutter');

  String get waitingForTreeToGoGreenLabelName => 'waiting for tree to go green';

  Future<ServiceAccountInfo> get deviceLabServiceAccount async {
    final String rawValue = await _getSingleValue('DevicelabServiceAccount');
    return ServiceAccountInfo.fromJson(json.decode(rawValue) as Map<String, dynamic>);
  }

  Future<ServiceAccountCredentials> get taskLogServiceAccount async {
    final String rawValue = await _getSingleValue('TaskLogServiceAccount');
    return ServiceAccountCredentials.fromJson(json.decode(rawValue));
  }

  /// The names of autoroller accounts for the repositories.
  ///
  /// These accounts should not need reviews before merging. See
  /// https://github.com/flutter/flutter/wiki/Autorollers
  Set<String> get rollerAccounts => const <String>{
        'skia-flutter-autoroll',
        'engine-flutter-autoroll',
      };

  Future<String> generateJsonWebToken() async {
    final String privateKey = await githubPrivateKey;
    final String publicKey = await githubPublicKey;
    final JWTBuilder builder = JWTBuilder();
    final DateTime now = DateTime.now();
    builder
      ..issuer = await githubAppId
      ..issuedAt = now
      ..expiresAt = now.add(const Duration(minutes: 10));
    final JWTRsaSha256Signer signer = JWTRsaSha256Signer(privateKey: privateKey, publicKey: publicKey);
    final JWT signedToken = builder.getSignedToken(signer);
    return signedToken.toString();
  }

  Future<String> generateGithubToken(String owner, String repository) async {
    final Map<String, dynamic> appInstallations = await githubAppInstallations;
    final String appInstallation = appInstallations['$owner/$repository']['installation_id'] as String;
    final String jsonWebToken = await generateJsonWebToken();
    final Map<String, String> headers = <String, String>{
      'Authorization': 'Bearer $jsonWebToken',
      'Accept': 'application/vnd.github.machine-man-preview+json'
    };
    final http.Response response =
        await http.post('https://api.github.com/app/installations/$appInstallation/access_tokens', headers: headers);
    final Map<String, dynamic> jsonBody = jsonDecode(response.body) as Map<String, dynamic>;
    return jsonBody['token'] as String;
  }

  Future<GitHub> createGitHubClient(String owner, String repository) async {
    String githubToken;
    githubToken = await generateGithubToken(owner, repository);
    return GitHub(auth: Authentication.withToken(githubToken));
  }

  Future<GraphQLClient> createGitHubGraphQLClient() async {
    final HttpLink httpLink = HttpLink(
      uri: 'https://api.github.com/graphql',
      headers: <String, String>{
        'Accept': 'application/vnd.github.antiope-preview+json',
      },
    );

    final String token = await githubOAuthToken;
    final AuthLink _authLink = AuthLink(
      getToken: () async => 'Bearer $token',
    );

    final Link link = _authLink.concat(httpLink);

    return GraphQLClient(
      cache: InMemoryCache(),
      link: link,
    );
  }

  Future<GraphQLClient> createCirrusGraphQLClient() async {
    final HttpLink httpLink = HttpLink(
      uri: 'https://api.cirrus-ci.com/graphql',
    );

    return GraphQLClient(
      cache: InMemoryCache(),
      link: httpLink,
    );
  }

  Future<bigquery.TabledataResourceApi> createTabledataResourceApi() async {
    final AccessClientProvider accessClientProvider = AccessClientProvider(await deviceLabServiceAccount);
    return await BigqueryService(accessClientProvider).defaultTabledata();
  }

  Future<GithubService> createGithubService(String owner, String repository) async {
    final GitHub github = await createGitHubClient(owner, repository);
    return GithubService(github);
  }

  bool githubPresubmitSupportedRepo(String repositoryName) {
    return supportedRepos.contains(repositoryName);
  }

  bool isChecksSupportedRepo(RepositorySlug slug) {
    return checksSupportedRepos.contains('${slug.owner}/${slug.name}');
  }
}

@Kind(name: 'CocoonConfig', idType: IdType.String)
class CocoonConfig extends Model {
  @StringProperty(propertyName: 'ParameterValue')
  String value;
}

class InvalidConfigurationException implements Exception {
  const InvalidConfigurationException(this.id);

  final String id;

  @override
  String toString() => 'Invalid configuration value for $id';
}<|MERGE_RESOLUTION|>--- conflicted
+++ resolved
@@ -160,15 +160,9 @@
   String get flutterGoldChanges => 'Image changes have been found for '
       'this pull request.';
 
-<<<<<<< HEAD
-  String get flutterGoldDraftChange => 'This pull request has been changed to a'
-      'draft status. The currently pending flutter-gold status will not be able '
-      'to resolve until a new commit is pushed or the change is marked ready for'
-=======
   String get flutterGoldDraftChange => 'This pull request has been changed to a '
       'draft. The currently pending flutter-gold status will not be able '
       'to resolve until a new commit is pushed or the change is marked ready for '
->>>>>>> d74d94ed
       'review again.';
 
   String flutterGoldInitialAlert(String url) => 'Golden file changes have been found for this pull '
